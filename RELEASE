--- conflicted
+++ resolved
@@ -1,8 +1,4 @@
-<<<<<<< HEAD
-tag: v0.0.2
-=======
 tag: v0.0.1
->>>>>>> ee935314
 
 commitCategories:
   - title: "Breaking Changes"
